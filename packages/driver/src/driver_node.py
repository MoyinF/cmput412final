#!/usr/bin/env python3

import rospy

from duckietown.dtros import DTROS, NodeType
from sensor_msgs.msg import CameraInfo, CompressedImage
from std_msgs.msg import Float32
from turbojpeg import TurboJPEG
import cv2
from cv_bridge import CvBridge, CvBridgeError
import numpy as np
from duckietown_msgs.msg import WheelsCmdStamped, Twist2DStamped, BoolStamped, VehicleCorners, LEDPattern
from duckietown_msgs.srv import ChangePattern, SetCustomLEDPattern
from dt_apriltags import Detector, Detection
import yaml

# Color masks
YELLOW_MASK = [(20, 60, 0), (50, 255, 255)]  # for yellow mask
BLUE_MASK = [(90, 100, 50), (140, 255, 255)]  # for blue mask
ORANGE_MASK = [(0, 100, 50), (20, 255, 255)]  # for orange mask
STOP_MASK = [(0, 75, 150), (5, 150, 255)] # for stop lines

DEBUG = False
ENGLISH = False
SYNCHRONOUS = True
AT_SYNCHRONOUS = False


class DriverNode(DTROS):

    def __init__(self, node_name):
        super(DriverNode, self).__init__(
            node_name=node_name, node_type=NodeType.GENERIC)
        self.node_name = node_name
        self.veh = rospy.get_param("~veh")
        self.stall = None # TODO: Get stall number as launch parameter

        # Subscribers
        self.sub_camera = rospy.Subscriber("/" + self.veh + "/camera_node/image/compressed", CompressedImage, self.img_callback, queue_size=1, buff_size="20MB")

        # Odometry Subscribers
        # self.sub_distance_left = rospy.Subscriber(f'/{self.veh}/odometry_node/integrated_distance_left', Float32, self.cb_distance_left)
        # self.sub_distance_right = rospy.Subscriber(f'/{self.veh}/odometry_node/integrated_distance_right', Float32, self.cb_distance_right)

        # Publishers
        self.vel_pub = rospy.Publisher("/" + self.veh + "/car_cmd_switch_node/cmd", Twist2DStamped, queue_size=1)
        self.pub_wheel_commands = rospy.Publisher(f'/{self.veh}/wheels_driver_node/wheels_cmd', WheelsCmdStamped, queue_size=1)
        self.pub_mask = rospy.Publisher("/" + self.veh + "/output/image/mask/compressed", CompressedImage, queue_size=1)
        self.pub_img_bool = DEBUG

        # image processing tools
        self.image_msg = None
        self.bridge = CvBridge()
        self.jpeg = TurboJPEG()

        # info from subscribers
        self.intersection_detected = False

        # find the calibration parameters
        # for detecting apriltags
        camera_intrinsic_dict = self.readYamlFile(
            f'/data/config/calibrations/camera_intrinsic/{self.veh}.yaml')

        self.K = np.array(
            camera_intrinsic_dict["camera_matrix"]["data"]).reshape((3, 3))
        self.R = np.array(
            camera_intrinsic_dict["rectification_matrix"]["data"]).reshape((3, 3))
        self.DC = np.array(
            camera_intrinsic_dict["distortion_coefficients"]["data"])
        self.P = np.array(
            camera_intrinsic_dict["projection_matrix"]["data"]).reshape((3, 4))
        self.h = camera_intrinsic_dict["image_height"]
        self.w = camera_intrinsic_dict["image_width"]

        f_x = camera_intrinsic_dict['camera_matrix']['data'][0]
        f_y = camera_intrinsic_dict['camera_matrix']['data'][4]
        c_x = camera_intrinsic_dict['camera_matrix']['data'][2]
        c_y = camera_intrinsic_dict['camera_matrix']['data'][5]
        self.camera_params = [f_x, f_y, c_x, c_y]

        # initialize apriltag detector
        self.at_detector = Detector(searchpath=['apriltags'],
                                    families='tag36h11',
                                    nthreads=1,
                                    quad_decimate=1.0,
                                    quad_sigma=0.0,
                                    refine_edges=1,
                                    decode_sharpening=0.25,
                                    debug=0)
        self.at_distance = 0
        self.led_colors = {
            0: 'WHITE',
            1: 'RED'
        }
        self.apriltags = {
            38: 'STOP',
            163: 'STOP, PEDUCKSTRIANS',
            48: 'RIGHT TURN',
            50: 'LEFT TURN',
            56: 'STRAIGHT',
            207: 'PARKING 1',
            226: 'PARKING 2',
            227: 'TRAFFIC LIGHT',
            228: 'PARKING 3',
            75: 'PARKING 4'
        }
        self.at_detected = False
        self.closest_at = None

        # apriltag detection filters
        self.decision_threshold = 10
        self.z_threshold = 0.55

        # PID Variables for driving
        self.proportional = None
        self.offset = 170
        if ENGLISH:
            self.offset = -170
        self.velocity = 0.25
        self.twist = Twist2DStamped(v=self.velocity, omega=0)
        self.turn_speed = 0.15

        self.P = 0.025
        self.D = -0.007
        self.last_error = 0
        self.last_time = rospy.get_time()
        self.calibration = 0.5

        if self.veh == "csc22907":
            self.P = 0.020
            self.D = -0.007
            self.offset = 180

        self.camera_center = 340
        self.leader_x = self.camera_center
        self.straight_threshold = 75

        # Stop variables
        self.last_stop_time = None # last time we stopped
        self.stop_cooldown = 3 # how long should we wait after detecting a stop sign to detect another
        self.stop_duration = 5 # how long to stop for
        self.stop_threshold_area = 5000 # minimum area of red to stop at

        # Service proxies
        #rospy.wait_for_service(
        #    f'/{self.veh}/led_emitter_node/set_custom_pattern')
        #self.led_service = rospy.ServiceProxy(
        #    f'/{self.veh}/led_emitter_node/set_custom_pattern', SetCustomLEDPattern, persistent=True)

        self.stage = 1

        # Turning variables
        self.left_turn_duration = 1.5
        self.right_turn_duration = 1
        self.turn_in_place_duration = 1
        self.straight_duration = 1
        self.started_action = None

        # Stop variables
        self.last_stop_time = None # last time we stopped
        self.stop_cooldown = 3 # how long should we wait after detecting a stop sign to detect another
        self.stop_duration = 5 # how long to stop for
        self.stop_threshold_area = 5000 # minimum area of red to stop at
<<<<<<< HEAD

=======
        
        # Parking lot variables
        self.near_stall_distance = 0.4 # metres
        self.far_stall_distance = 0.2 # metres
        self.clockwise = 'CLOCKWISE'
        self.counterclockwise = 'COUNTERCLOCKWISE'
        self.opposite_at_distance = 1.5 # metres
        
>>>>>>> 5937953f
        # Image processing detection timer
        if not SYNCHRONOUS:
            self.image_processing_hz = 8
            self.timer = rospy.Timer(rospy.Duration(1 / self.image_processing_hz), self.cb_image_processing)

        # Apriltag detection timer
        if not AT_SYNCHRONOUS:
            self.apriltag_hz = 2
            self.timer = rospy.Timer(rospy.Duration(1 / self.apriltag_hz), self.detect_apriltag)

        self.loginfo("Initialized")

        # Shutdown hook
        rospy.on_shutdown(self.hook)

    def img_callback(self, msg):
        self.image_msg = msg

    def cb_image_processing(self, _):
        self.detect_lane(self.image_msg)
        if self.stage in [1, 3]:
            self.detect_intersection()
        if self.stage == 2:
            self.detect_blue_line()

    def run(self):
<<<<<<< HEAD
        self.stage1()
        self.stage2()
        #self.stage3()
        self.stop()
        rospy.signal_shutdown("Program terminating.")
=======
        # self.stage1()
        # self.stage2()
        self.stage3()
        # self.stop()
        # rospy.signal_shutdown("Program terminating.")
>>>>>>> 5937953f

    def stage1(self):
        rate = rospy.Rate(8)  # 8hz
        intersection_count = 0
        i = 0
        while not rospy.is_shutdown() and self.closest_at != 163:
            # if SYNCHRONOUS:
            self.detect_lane(self.image_msg)
            if AT_SYNCHRONOUS and i % 2 == 0:
                self.at_detected = self.detect_apriltag()
            if self.at_detected:
                if self.closest_at == 163:
                    break
                self.drive_to_intersection()
                self.intersection_sequence()
            else:
                self.lane_follow()
            rate.sleep()
            i += 1

        self.loginfo("Finished stage 1 :)")
        self.stage += 1

    def stage2(self):
        self.drive_to_blue_line()
        self.avoid_ducks()
        self.check_for_bot()
        self.switch_lanes()
        self.drive_to_blue_line()
        self.avoid_ducks()
        self.lane_follow()

    def stage3(self):
        self.sprint()
        if self.closest_at != 38:
            rospy.loginfo("WARNING: Detecting wrong apriltag for stage 3.")
        rospy.loginfo("PARKING.")
        self.drive_to_intersection()
        self.pub_straight()
        while self.at_distance > 0.4:
            continue
        if self.closest_at != 227:
            rospy.loginfo("WARNING: Detecting wrong apriltag for stage 3.")
        self.park(self.stall)

    def sprint(self):
        # keep in mind that this keeps checking for april tags
        rate = rospy.Rate(4)
        while not self.at_detected:
            # if SYNCHRONOUS:
            self.detect_lane(self.image_msg)
            self.lane_follow()
            if AT_SYNCHRONOUS:
                self.at_detected = self.detect_apriltag()
            rate.sleep()

    def drive_to_intersection(self): # and stop
        # new intersection behaviour defined
        rate = rospy.Rate(8)
        while not self.intersection_detected:
            self.detect_intersection()
            if self.intersection_detected:
                break
            # if SYNCHRONOUS:
            self.detect_lane(self.image_msg)
            self.lane_follow()
            rate.sleep()

        self.stop()
        self.pass_time(self.stop_duration)

    def correct(self):
        # TODO: currently when the bot stops it stops at an angle that prevents it from seeing
        # the yellow tape. I was thinking that if we add code for it to "correct" itself
        # i.e. re-orient itself so it sees the yellow lines properly
        # we won't have the problem of it driving off the road when it stops detecting the yellow
        # we could also add a flag for this within the drive function,
        # i.e. if we can't see yellow, stop, correct, then keep driving.
        return

    def drive_to_blue_line(self):
        # like drive_to_intersection but stop farther away to avoid duck murder
        rate = rospy.Rate(8)
        self.close_to_blue = False
        while not self.close_to_blue:
            # if SYNCHRONOUS:
            self.detect_lane(self.image_msg)
            self.detect_blue_line(self.image_msg)
            self.lane_follow()
            rate.sleep()
        self.stop()

<<<<<<< HEAD
=======
    def check_for_ducks(self):
        msg = self.image_msg
        if not msg:
            return
        
        found_ducks = False
        
        crop = self.jpeg.decode(msg.data)
        hsv = cv2.cvtColor(crop, cv2.COLOR_BGR2HSV)
        
        yellow_mask = cv2.inRange(hsv, YELLOW_MASK[0], YELLOW_MASK[1])
        orange_mask = cv2.inRange(hsv, ORANGE_MASK[0], ORANGE_MASK[1])
        combined_mask = cv2.bitwise_or(yellow_mask, orange_mask)
        crop = cv2.bitwise_and(crop, crop, mask=combined_mask)
        
        yellow_contours, _ = cv2.findContours(yellow_mask, cv2.RETR_EXTERNAL, cv2.CHAIN_APPROX_NONE)
        orange_contours, _ = cv2.findContours(orange_mask, cv2.RETR_EXTERNAL, cv2.CHAIN_APPROX_NONE)

        # Search for nearest ducks
        min_area = 50
        for yellow_contour in yellow_contours:
            for orange_contour in orange_contours:
                
                area = cv2.contourArea(yellow_contour)
                if area > min_area:
                    M1 = cv2.moments(yellow_contour)
                    M2 = cv2.moments(orange_contour)
                    

                    try:
                        cx1 = int(M1['m10'] / M1['m00'])
                        cy1 = int(M1['m01'] / M1['m00'])
                        cx2 = int(M2['m10'] / M2['m00'])
                        cy2 = int(M2['m01'] / M2['m00'])
                    
                        distance = np.sqrt((cx1 - cx2)**2 + (cy1 - cy2)**2)
                    
                        if distance < 40:
                            found_ducks = True
                        
                            if DEBUG:
                                cv2.drawContours(crop, [yellow_contour], -1, (0, 255, 0), 3)
                                cv2.drawContours(crop, [orange_contour], -1, (0, 255, 0), 3)
                                cv2.circle(crop, (cx1, cy1), 7, (0, 0, 255), -1)

                    except:
                        pass

        # debugging
        if DEBUG:
            rect_img_msg = CompressedImage(
                format="jpeg", data=self.jpeg.encode(crop))
            self.pub_mask.publish(rect_img_msg)
            
        return found_ducks

>>>>>>> 5937953f
    def check_for_bot(self):
        rate = rospy.Rate(4)
        self.close_to_blue = False
        while not self.close_to_blue:
            self.detect_bot(self.image_msg)
            if self.close_to_blue:
                break
            # if SYNCHRONOUS:
            self.detect_lane(self.image_msg)
            self.lane_follow()
            rate.sleep()
        # TODO: stop at a suitable distance so we have time to switch lanes
        self.stop()

    def switch_lanes(self):
        # TODO: Probably switch to English driver. Keep moving till (?). Then switch back.
        pass

    def avoid_ducks(self):
        self.stop() # just to make sure
        ducks_present = self.check_for_ducks(self.image_msg)
        if ducks_present:
            while self.check_for_ducks(self.image_msg):
                self.pass_time(1)
            self.pass_time(5)
        else:
            self.pass_time(5)

    def park(self, stall):
        
        # advance into parking lot until perpendicular to desired stall
        target_distance = 0
        if stall == 1 or stall == 3:
            target_distance = self.far_stall_distance
        else:
            target_distance = self.near_stall_distance
        
        self.straight()
        while self.at_distance > target_distance:
            continue
            
        # turn the vehicle such that it faces away from the target stall
        at_opposite = None
        turn_direction = None
        if stall == 1:
            at_opposite = 228 # stall 3
            turn_direction = self.clockwise
            
        elif stall == 2:
            at_opposite = 75 # stall 4
            turn_direction = self.clockwise
            
        elif stall == 3:
            at_opposite = 207 # stall 1
            turn_direction = self.counterclockwise
            
        elif stall == 4:
            at_opposite = 226 # stall 2
            turn_direction = self.counterclockwise
            
        else:
            rospy.loginfo("WARNING: Wrong input for parking stall number.")
            rospy.loginfo("Automatically backing into stall 3.")
<<<<<<< HEAD

    def lane_follow(self): # TODO: improve so it stops moving off the road at turns
=======
            
        self.face_apriltag(turn_direction, at_opposite)
        
        # reverse into parking stall
        self.reverse_to_stall(at_opposite)
        
    def reverse_to_stall(self, at_opposite):
        self.twist.v = -self.velocity
        self.twist.omega = -self.calibration
        
        while self.detect_apriltag_by_id(at_opposite)[3] < self.opposite_at_distance:
            self.vel_pub.publish(self.twist)
            
        self.stop()
    
    def stage3(self):
        # continue lane following until next apriltag is seen
        """
        self.sprint()
        if self.closest_at != 38:
            rospy.loginfo("WARNING: Detecting wrong apriltag for stage 3.")
        rospy.loginfo("PARKING.")
        
        # approach entance of parking lot and stop
        """
        self.drive_to_intersection()
        
        # park the vehicle
        if self.closest_at != 227:
            rospy.loginfo("WARNING: Detecting wrong apriltag for stage 3.")
        self.park(self.stall)

    def detect_lane(self):
        msg = self.image_msg
        if not msg:
            return

        # decodes the image for lane following
        img = self.jpeg.decode(msg.data)
        crop = img[:, :, :]
        crop_width = crop.shape[1]
        hsv = cv2.cvtColor(crop, cv2.COLOR_BGR2HSV)
        mask = cv2.inRange(hsv, YELLOW_MASK[0], YELLOW_MASK[1])
        crop = cv2.bitwise_and(crop, crop, mask=mask)
        contours, _ = cv2.findContours(
            mask, cv2.RETR_EXTERNAL, cv2.CHAIN_APPROX_NONE)

        # Search for lane in front
        max_area = 20
        max_idx = -1
        for i in range(len(contours)):
            area = cv2.contourArea(contours[i])
            if area > max_area:
                max_idx = i
                max_area = area

        if max_idx != -1:
            M = cv2.moments(contours[max_idx])
            try:
                cx = int(M['m10'] / M['m00'])
                cy = int(M['m01'] / M['m00'])
                self.proportional = cx - int(crop_width / 2) + self.offset
                if DEBUG:
                    cv2.drawContours(crop, contours, max_idx, (0, 255, 0), 3)
                    cv2.circle(crop, (cx, cy), 7, (0, 0, 255), -1)
            except:
                pass
        else:
            self.proportional = None

        # debugging
        if DEBUG:
            rect_img_msg = CompressedImage(
                format="jpeg", data=self.jpeg.encode(crop))
            self.pub_mask.publish(rect_img_msg)

    def lane_follow(self):
>>>>>>> 5937953f
        if self.proportional is None:
            self.twist.omega = 0
        else:
            # P Term
            P = -self.proportional * self.P

            # D Term
            d_error = (self.proportional - self.last_error) / \
                (rospy.get_time() - self.last_time)
            self.last_error = self.proportional
            self.last_time = rospy.get_time()
            D = d_error * self.D

            self.twist.v = self.velocity
            self.twist.omega = P + D

        self.vel_pub.publish(self.twist)

    def intersection_sequence(self):
        self.stop()
        self.pass_time(self.stop_duration)
        # Determine which direction to go, based on apriltag
        if self.closest_at == 48:
            # self.pub_straight()
            # self.pass_time(1.5)
            self.right_turn()
        elif self.closest_at == 50:
            # self.pub_straight()
            # self.pass_time(1.5)
            self.left_turn()
        elif self.closest_at == 56:
            self.pub_straight()
            self.pass_time(3)
        else:
            self.stop()
            self.pass_time(self.stop_duration)

        self.last_stop_time = rospy.get_time()
        self.intersection_detected = False

    def right_turn(self):
        # TODO: test
        """
        Publish right-angle right turn
        """
        # self.set_lights("right")
        self.loginfo("Turning right")
        start_time = rospy.get_time()
        while rospy.get_time() - start_time < self.right_turn_duration:
            self.twist.v = self.velocity
            self.twist.omega = -2.5
            self.vel_pub.publish(self.twist)

    def left_turn(self):
        # TODO: test
        """
        Publish right-angle left turn
        """
        # self.set_lights("left")
        self.loginfo("Turning left")
        start_time = rospy.get_time()
        while rospy.get_time() - start_time < self.left_turn_duration:
            self.twist.v = self.velocity
            self.twist.omega = 2.5
            self.vel_pub.publish(self.twist)
            
    def face_apriltag(self, turn_direction, apriltag):
        """
        Turn until apriltag is in center of image
        """
        self.loginfo(f"Turning to face apriltag {apriltag}")
        
        self.twist.v = 0
        if turn_direction == self.clockwise:
            self.twist.omega = -2.5
            self.vel_pub.publish(self.twist)
            while self.detect_apriltag_by_id(apriltag)[0] >= 0:
                continue
        else:
            self.twist.omega = 2.5
            self.vel_pub.publish(self.twist)
            while self.detect_apriltag_by_id(apriltag)[0] <= 0:
                continue
            

    def stop(self):
        self.twist.v = 0
        self.twist.omega = 0
        self.vel_pub.publish(self.twist)
        # self.set_lights("stop")

    def pub_straight(self, linear=None):
        # TODO: needs fixing, shouldn't be skewed. Get to move straight. Maybe add wheel calibration.
        self.twist.v = self.velocity
        if linear is not None:
            self.twist.omega = linear
        else:
            self.twist.omega = self.calibration
        self.vel_pub.publish(self.twist)

    def pass_time(self, t):
        start_time = rospy.get_time()
        while rospy.get_time() < start_time + t:
            continue
            
    def detect_bot(self, msg):
        pass

    def detect_lane(self, msg):
        if msg is None:
            return
        # decodes the image for lane following
        img = self.jpeg.decode(msg.data)
        # self.at_detected = self.detect_apriltag(msg)
        crop = img[:, :, :]
        crop_width = crop.shape[1]
        hsv = cv2.cvtColor(crop, cv2.COLOR_BGR2HSV)
        mask = cv2.inRange(hsv, YELLOW_MASK[0], YELLOW_MASK[1])
        crop = cv2.bitwise_and(crop, crop, mask=mask)
        contours, hierarchy = cv2.findContours(
            mask, cv2.RETR_EXTERNAL, cv2.CHAIN_APPROX_NONE)

        # Search for lane in front
        max_area = 20
        max_idx = -1
        for i in range(len(contours)):
            area = cv2.contourArea(contours[i])
            if area > max_area:
                max_idx = i
                max_area = area

        if max_idx != -1:
            M = cv2.moments(contours[max_idx])
            try:
                cx = int(M['m10'] / M['m00'])
                cy = int(M['m01'] / M['m00'])
                self.proportional = cx - int(crop_width / 2) + self.offset
                if DEBUG:
                    cv2.drawContours(crop, contours, max_idx, (0, 255, 0), 3)
                    cv2.circle(crop, (cx, cy), 7, (0, 0, 255), -1)
            except:
                pass
        else:
            self.proportional = None

<<<<<<< HEAD
        # debugging
        if DEBUG:
            rect_img_msg = CompressedImage(
                format="jpeg", data=self.jpeg.encode(crop))
            self.pub_mask.publish(rect_img_msg)
=======
        if closest:
            if closest.tag_id in self.apriltags:
                self.at_distance = closest.pose_t[2][0]
                self.closest_at = closest.tag_id
                self.at_detected = True
        self.at_detected = False
        
    def detect_apriltag_by_id(self, apriltag):
        # Reutrns the x, y, z coordinate of a specific apriltag
        img_msg = self.image_msg
        if not img_msg:
            return (0, 0, 0)
        
        cv_image = None
        try:
            cv_image = self.bridge.compressed_imgmsg_to_cv2(img_msg)
        except CvBridgeError as e:
            self.log(e)
            return []

        # undistort the image
        newcameramtx, _ = cv2.getOptimalNewCameraMatrix(
            self.K, self.DC, (self.w, self.h), 0, (self.w, self.h))
        image_np = cv2.undistort(cv_image, self.K, self.DC, None, newcameramtx)

        # convert the image to black and white
        image_gray = cv2.cvtColor(image_np, cv2.COLOR_BGR2GRAY)

        # detect tags present in image
        tags = self.at_detector.detect(
            image_gray, estimate_tag_pose=True, camera_params=self.camera_params, tag_size=0.065)

        if len(tags) == 0:
            return (0, 0, 0)

        for tag in tags:
            if tag.tag_id == apriltag:
                return (tag.pose_t[0][0], tag.pose_t[1][0], tag.pose_t[2][0])

        return (0, 0, 0)
>>>>>>> 5937953f

    def detect_intersection(self):
        msg = self.image_msg

        # Don't detect we don't have a message or we only recently detected an intersection
        if not msg or (self.last_stop_time and rospy.get_time() - self.last_stop_time < self.stop_cooldown):
            return

        # Mask for stop lines
        img = self.jpeg.decode(msg.data)
        crop = img[400:-1, :, :]
        hsv = cv2.cvtColor(crop, cv2.COLOR_BGR2HSV)
        stopMask = cv2.inRange(hsv, STOP_MASK[0], STOP_MASK[1])
        stopContours, _ = cv2.findContours(stopMask, cv2.RETR_EXTERNAL, cv2.CHAIN_APPROX_NONE)

        # Search for lane in front
        max_area = self.stop_threshold_area
        max_idx = -1
        for i in range(len(stopContours)):
            area = cv2.contourArea(stopContours[i])
            if area > max_area:
                max_idx = i
                max_area = area

        if max_idx != -1:
            M = cv2.moments(stopContours[max_idx])
            try:
                cx = int(M['m10'] / M['m00'])
                cy = int(M['m01'] / M['m00'])
                self.intersection_detected = True
                if DEBUG:
                    cv2.drawContours(crop, stopContours, max_idx, (0, 255, 0), 3)
                    cv2.circle(crop, (cx, cy), 7, (0, 0, 255), -1)
            except:
                pass
        else:
            self.intersection_detected = False

        if DEBUG:
            rect_img_msg = CompressedImage(format="jpeg", data=self.jpeg.encode(crop))
            self.pub_mask.publish(rect_img_msg)

    def detect_apriltag(self):
        if self.image_msg is None:
            return False
        img_msg = self.image_msg
        # detect an intersection by finding the corresponding apriltags
        cv_image = None
        try:
            cv_image = self.bridge.compressed_imgmsg_to_cv2(img_msg)
        except CvBridgeError as e:
            self.log(e)
            return []

        # undistort the image
        newcameramtx, roi = cv2.getOptimalNewCameraMatrix(
            self.K, self.DC, (self.w, self.h), 0, (self.w, self.h))
        image_np = cv2.undistort(cv_image, self.K, self.DC, None, newcameramtx)

        # convert the image to black and white
        image_gray = cv2.cvtColor(image_np, cv2.COLOR_BGR2GRAY)

        # detect tags present in image
        tags = self.at_detector.detect(
            image_gray, estimate_tag_pose=True, camera_params=self.camera_params, tag_size=0.065)

        closest_tag_z = 1000
        closest = None

        for tag in tags:
            # ignore distant tags and tags with bad decoding
            z = tag.pose_t[2][0]
            if tag.decision_margin < self.decision_threshold or z > self.z_threshold:
                continue

            # update the closest-detected tag if needed
            if z < closest_tag_z:
                closest_tag_z = z
                closest = tag

        if closest:
            if closest.tag_id in self.apriltags:
                self.at_distance = closest.pose_t[2][0]
                self.closest_at = closest.tag_id
                return True
        return False

    def detect_blue_line(self, msg):
        if msg is None:
            return
        img = self.jpeg.decode(msg.data)
        crop = img[:, :, :]
        crop_height = crop.shape[0]
        hsv = cv2.cvtColor(crop, cv2.COLOR_BGR2HSV)
        mask = cv2.inRange(hsv, BLUE_MASK[0], BLUE_MASK[1])
        crop = cv2.bitwise_and(crop, crop, mask=mask)
        contours, hierarchy = cv2.findContours(mask, cv2.RETR_EXTERNAL, cv2.CHAIN_APPROX_NONE)

        # Search for nearest blue line
        max_area = 20
        max_idx = -1
        for i in range(len(contours)):
            area = cv2.contourArea(contours[i])
            if area > max_area:
                max_idx = i
                max_area = area

        if max_idx != -1:
            M = cv2.moments(contours[max_idx])
            try:
                cx = int(M['m10'] / M['m00'])
                cy = int(M['m01'] / M['m00'])
                if DEBUG:
                    cv2.drawContours(crop, contours, max_idx, (0, 255, 0), 3)
                    cv2.circle(crop, (cx, cy), 7, (0, 0, 255), -1)

                if cy > int(crop_height * (2/3)):
                    self.close_to_blue = True
                else:
                    self.close_to_blue = False
            except:
                pass

        # debugging
        if DEBUG:
            rect_img_msg = CompressedImage(
                format="jpeg", data=self.jpeg.encode(crop))
            self.pub_mask.publish(rect_img_msg)

    def check_for_ducks(self, msg):
        found_ducks = False

        img = self.jpeg.decode(msg.data)
        crop = img[:, :, :]
        crop_height = crop.shape[0]
        hsv = cv2.cvtColor(crop, cv2.COLOR_BGR2HSV)

        yellow_mask = cv2.inRange(hsv, YELLOW_MASK[0], YELLOW_MASK[1])
        orange_mask = cv2.inRange(hsv, ORANGE_MASK[0], ORANGE_MASK[1])
        combined_mask = cv2.bitwise_or(yellow_mask, orange_mask)
        crop = cv2.bitwise_and(crop, crop, mask=combined_mask)

        yellow_contours, _ = cv2.findContours(yellow_mask, cv2.RETR_EXTERNAL, cv2.CHAIN_APPROX_NONE)
        orange_contours, _ = cv2.findContours(orange_mask, cv2.RETR_EXTERNAL, cv2.CHAIN_APPROX_NONE)

        # Search for nearest ducks
        min_area = 50
        max_idx = -1
        for yellow_contour in yellow_contours:
            for orange_contour in orange_contours:

                area = cv2.contourArea(yellow_contour)
                if area > min_area:
                    M1 = cv2.moments(yellow_contour)
                    M2 = cv2.moments(orange_contour)


                    try:
                        cx1 = int(M1['m10'] / M1['m00'])
                        cy1 = int(M1['m01'] / M1['m00'])
                        cx2 = int(M2['m10'] / M2['m00'])
                        cy2 = int(M2['m01'] / M2['m00'])

                        distance = np.sqrt((cx1 - cx2)**2 + (cy1 - cy2)**2)

                        if distance < 40:
                            found_ducks = True

                            if DEBUG:
                                cv2.drawContours(crop, [yellow_contour], -1, (0, 255, 0), 3)
                                cv2.drawContours(crop, [orange_contour], -1, (0, 255, 0), 3)
                                cv2.circle(crop, (cx1, cy1), 7, (0, 0, 255), -1)

                    except:
                        pass

        # debugging
        if DEBUG:
            rect_img_msg = CompressedImage(
                format="jpeg", data=self.jpeg.encode(crop))
            self.pub_mask.publish(rect_img_msg)

        return found_ducks

    def right_turn_(self):
        # self.set_lights("right")
        self.twist.v = 0
        self.twist.omega = -12
        self.vel_pub.publish(self.twist)
        start_time = rospy.get_time()
        while rospy.get_time() < start_time + 0.6:
            continue

    def left_turn_(self):
        # self.set_lights("left")
        self.twist.v = 0
        self.twist.omega = 12
        self.vel_pub.publish(self.twist)
        start_time = rospy.get_time()
        while rospy.get_time() < start_time + 0.6:
            continue

    def set_lights(self, state):
        msg = LEDPattern()
        if state == "left":
            msg.color_list = ['yellow','yellow','switchedoff','switchedoff','switchedoff']
            msg.color_mask = [0, 0, 0, 0, 0]
            msg.frequency = 2
            msg.frequency_mask = [1, 1, 0, 0, 0]
        elif state == "right":
            msg.color_list = ['switchedoff','switchedoff','yellow','yellow','switchedoff']
            msg.color_mask = [0, 0, 0, 0, 0]
            msg.frequency = 2
            msg.frequency_mask = [0, 0, 1, 1, 0]
        elif state == "stop":
            msg.color_list = ['switchedoff','red','switchedoff','red','switchedoff']
            msg.color_mask = [0, 0, 0, 0, 0]
            msg.frequency = 0
            msg.frequency_mask = [0, 0, 0, 0, 0]
        elif state == "off":
            msg.color_list = ['switchedoff','switchedoff','switchedoff','switchedoff','switchedoff']
            msg.color_mask = [0, 0, 0, 0, 0]
            msg.frequency = 0
            msg.frequency_mask = [0, 0, 0, 0, 0]
        self.led_service(msg)

    def hook(self):
        print("SHUTTING DOWN")
        self.twist.v = 0
        self.twist.omega = 0
        self.vel_pub.publish(self.twist)
        for i in range(8):
            self.vel_pub.publish(self.twist)

    def readYamlFile(self, fname):
        with open(fname, 'r') as in_file:
            try:
<<<<<<< HEAD
                yaml_dict = yaml.load(in_file)
=======
                yaml_dict = yaml.load(in_file, Loader=yaml.FullLoader)
>>>>>>> 5937953f
                return yaml_dict
            except yaml.YAMLError as exc:
                self.log("YAML syntax error. File: %s fname. Exc: %s"
                         % (fname, exc), type='fatal')
                rospy.signal_shutdown()
                return


if __name__ == "__main__":
    node = DriverNode("driver_node")
    node.run()
    rospy.spin()<|MERGE_RESOLUTION|>--- conflicted
+++ resolved
@@ -161,9 +161,6 @@
         self.stop_cooldown = 3 # how long should we wait after detecting a stop sign to detect another
         self.stop_duration = 5 # how long to stop for
         self.stop_threshold_area = 5000 # minimum area of red to stop at
-<<<<<<< HEAD
-
-=======
         
         # Parking lot variables
         self.near_stall_distance = 0.4 # metres
@@ -172,7 +169,6 @@
         self.counterclockwise = 'COUNTERCLOCKWISE'
         self.opposite_at_distance = 1.5 # metres
         
->>>>>>> 5937953f
         # Image processing detection timer
         if not SYNCHRONOUS:
             self.image_processing_hz = 8
@@ -199,19 +195,11 @@
             self.detect_blue_line()
 
     def run(self):
-<<<<<<< HEAD
         self.stage1()
         self.stage2()
-        #self.stage3()
+        self.stage3()
         self.stop()
         rospy.signal_shutdown("Program terminating.")
-=======
-        # self.stage1()
-        # self.stage2()
-        self.stage3()
-        # self.stop()
-        # rospy.signal_shutdown("Program terminating.")
->>>>>>> 5937953f
 
     def stage1(self):
         rate = rospy.Rate(8)  # 8hz
@@ -245,14 +233,18 @@
         self.lane_follow()
 
     def stage3(self):
+        # continue lane following until next apriltag is seen
+        """
         self.sprint()
         if self.closest_at != 38:
             rospy.loginfo("WARNING: Detecting wrong apriltag for stage 3.")
         rospy.loginfo("PARKING.")
+        
+        # approach entance of parking lot and stop
+        """
         self.drive_to_intersection()
-        self.pub_straight()
-        while self.at_distance > 0.4:
-            continue
+        
+        # park the vehicle
         if self.closest_at != 227:
             rospy.loginfo("WARNING: Detecting wrong apriltag for stage 3.")
         self.park(self.stall)
@@ -304,65 +296,6 @@
             rate.sleep()
         self.stop()
 
-<<<<<<< HEAD
-=======
-    def check_for_ducks(self):
-        msg = self.image_msg
-        if not msg:
-            return
-        
-        found_ducks = False
-        
-        crop = self.jpeg.decode(msg.data)
-        hsv = cv2.cvtColor(crop, cv2.COLOR_BGR2HSV)
-        
-        yellow_mask = cv2.inRange(hsv, YELLOW_MASK[0], YELLOW_MASK[1])
-        orange_mask = cv2.inRange(hsv, ORANGE_MASK[0], ORANGE_MASK[1])
-        combined_mask = cv2.bitwise_or(yellow_mask, orange_mask)
-        crop = cv2.bitwise_and(crop, crop, mask=combined_mask)
-        
-        yellow_contours, _ = cv2.findContours(yellow_mask, cv2.RETR_EXTERNAL, cv2.CHAIN_APPROX_NONE)
-        orange_contours, _ = cv2.findContours(orange_mask, cv2.RETR_EXTERNAL, cv2.CHAIN_APPROX_NONE)
-
-        # Search for nearest ducks
-        min_area = 50
-        for yellow_contour in yellow_contours:
-            for orange_contour in orange_contours:
-                
-                area = cv2.contourArea(yellow_contour)
-                if area > min_area:
-                    M1 = cv2.moments(yellow_contour)
-                    M2 = cv2.moments(orange_contour)
-                    
-
-                    try:
-                        cx1 = int(M1['m10'] / M1['m00'])
-                        cy1 = int(M1['m01'] / M1['m00'])
-                        cx2 = int(M2['m10'] / M2['m00'])
-                        cy2 = int(M2['m01'] / M2['m00'])
-                    
-                        distance = np.sqrt((cx1 - cx2)**2 + (cy1 - cy2)**2)
-                    
-                        if distance < 40:
-                            found_ducks = True
-                        
-                            if DEBUG:
-                                cv2.drawContours(crop, [yellow_contour], -1, (0, 255, 0), 3)
-                                cv2.drawContours(crop, [orange_contour], -1, (0, 255, 0), 3)
-                                cv2.circle(crop, (cx1, cy1), 7, (0, 0, 255), -1)
-
-                    except:
-                        pass
-
-        # debugging
-        if DEBUG:
-            rect_img_msg = CompressedImage(
-                format="jpeg", data=self.jpeg.encode(crop))
-            self.pub_mask.publish(rect_img_msg)
-            
-        return found_ducks
-
->>>>>>> 5937953f
     def check_for_bot(self):
         rate = rospy.Rate(4)
         self.close_to_blue = False
@@ -392,7 +325,6 @@
             self.pass_time(5)
 
     def park(self, stall):
-        
         # advance into parking lot until perpendicular to desired stall
         target_distance = 0
         if stall == 1 or stall == 3:
@@ -426,10 +358,6 @@
         else:
             rospy.loginfo("WARNING: Wrong input for parking stall number.")
             rospy.loginfo("Automatically backing into stall 3.")
-<<<<<<< HEAD
-
-    def lane_follow(self): # TODO: improve so it stops moving off the road at turns
-=======
             
         self.face_apriltag(turn_direction, at_opposite)
         
@@ -444,70 +372,8 @@
             self.vel_pub.publish(self.twist)
             
         self.stop()
-    
-    def stage3(self):
-        # continue lane following until next apriltag is seen
-        """
-        self.sprint()
-        if self.closest_at != 38:
-            rospy.loginfo("WARNING: Detecting wrong apriltag for stage 3.")
-        rospy.loginfo("PARKING.")
-        
-        # approach entance of parking lot and stop
-        """
-        self.drive_to_intersection()
-        
-        # park the vehicle
-        if self.closest_at != 227:
-            rospy.loginfo("WARNING: Detecting wrong apriltag for stage 3.")
-        self.park(self.stall)
-
-    def detect_lane(self):
-        msg = self.image_msg
-        if not msg:
-            return
-
-        # decodes the image for lane following
-        img = self.jpeg.decode(msg.data)
-        crop = img[:, :, :]
-        crop_width = crop.shape[1]
-        hsv = cv2.cvtColor(crop, cv2.COLOR_BGR2HSV)
-        mask = cv2.inRange(hsv, YELLOW_MASK[0], YELLOW_MASK[1])
-        crop = cv2.bitwise_and(crop, crop, mask=mask)
-        contours, _ = cv2.findContours(
-            mask, cv2.RETR_EXTERNAL, cv2.CHAIN_APPROX_NONE)
-
-        # Search for lane in front
-        max_area = 20
-        max_idx = -1
-        for i in range(len(contours)):
-            area = cv2.contourArea(contours[i])
-            if area > max_area:
-                max_idx = i
-                max_area = area
-
-        if max_idx != -1:
-            M = cv2.moments(contours[max_idx])
-            try:
-                cx = int(M['m10'] / M['m00'])
-                cy = int(M['m01'] / M['m00'])
-                self.proportional = cx - int(crop_width / 2) + self.offset
-                if DEBUG:
-                    cv2.drawContours(crop, contours, max_idx, (0, 255, 0), 3)
-                    cv2.circle(crop, (cx, cy), 7, (0, 0, 255), -1)
-            except:
-                pass
-        else:
-            self.proportional = None
-
-        # debugging
-        if DEBUG:
-            rect_img_msg = CompressedImage(
-                format="jpeg", data=self.jpeg.encode(crop))
-            self.pub_mask.publish(rect_img_msg)
 
     def lane_follow(self):
->>>>>>> 5937953f
         if self.proportional is None:
             self.twist.omega = 0
         else:
@@ -591,7 +457,6 @@
             self.vel_pub.publish(self.twist)
             while self.detect_apriltag_by_id(apriltag)[0] <= 0:
                 continue
-            
 
     def stop(self):
         self.twist.v = 0
@@ -653,20 +518,19 @@
         else:
             self.proportional = None
 
-<<<<<<< HEAD
         # debugging
         if DEBUG:
             rect_img_msg = CompressedImage(
                 format="jpeg", data=self.jpeg.encode(crop))
             self.pub_mask.publish(rect_img_msg)
-=======
+
         if closest:
             if closest.tag_id in self.apriltags:
                 self.at_distance = closest.pose_t[2][0]
                 self.closest_at = closest.tag_id
                 self.at_detected = True
         self.at_detected = False
-        
+
     def detect_apriltag_by_id(self, apriltag):
         # Reutrns the x, y, z coordinate of a specific apriltag
         img_msg = self.image_msg
@@ -700,7 +564,7 @@
                 return (tag.pose_t[0][0], tag.pose_t[1][0], tag.pose_t[2][0])
 
         return (0, 0, 0)
->>>>>>> 5937953f
+
 
     def detect_intersection(self):
         msg = self.image_msg
@@ -883,6 +747,62 @@
                 format="jpeg", data=self.jpeg.encode(crop))
             self.pub_mask.publish(rect_img_msg)
 
+        return found_ducks
+
+    def check_for_ducks(self):
+        msg = self.image_msg
+        if not msg:
+            return
+        
+        found_ducks = False
+        
+        crop = self.jpeg.decode(msg.data)
+        hsv = cv2.cvtColor(crop, cv2.COLOR_BGR2HSV)
+        
+        yellow_mask = cv2.inRange(hsv, YELLOW_MASK[0], YELLOW_MASK[1])
+        orange_mask = cv2.inRange(hsv, ORANGE_MASK[0], ORANGE_MASK[1])
+        combined_mask = cv2.bitwise_or(yellow_mask, orange_mask)
+        crop = cv2.bitwise_and(crop, crop, mask=combined_mask)
+        
+        yellow_contours, _ = cv2.findContours(yellow_mask, cv2.RETR_EXTERNAL, cv2.CHAIN_APPROX_NONE)
+        orange_contours, _ = cv2.findContours(orange_mask, cv2.RETR_EXTERNAL, cv2.CHAIN_APPROX_NONE)
+
+        # Search for nearest ducks
+        min_area = 50
+        for yellow_contour in yellow_contours:
+            for orange_contour in orange_contours:
+                
+                area = cv2.contourArea(yellow_contour)
+                if area > min_area:
+                    M1 = cv2.moments(yellow_contour)
+                    M2 = cv2.moments(orange_contour)
+                    
+
+                    try:
+                        cx1 = int(M1['m10'] / M1['m00'])
+                        cy1 = int(M1['m01'] / M1['m00'])
+                        cx2 = int(M2['m10'] / M2['m00'])
+                        cy2 = int(M2['m01'] / M2['m00'])
+                    
+                        distance = np.sqrt((cx1 - cx2)**2 + (cy1 - cy2)**2)
+                    
+                        if distance < 40:
+                            found_ducks = True
+                        
+                            if DEBUG:
+                                cv2.drawContours(crop, [yellow_contour], -1, (0, 255, 0), 3)
+                                cv2.drawContours(crop, [orange_contour], -1, (0, 255, 0), 3)
+                                cv2.circle(crop, (cx1, cy1), 7, (0, 0, 255), -1)
+
+                    except:
+                        pass
+
+        # debugging
+        if DEBUG:
+            rect_img_msg = CompressedImage(
+                format="jpeg", data=self.jpeg.encode(crop))
+            self.pub_mask.publish(rect_img_msg)
+            
         return found_ducks
 
     def right_turn_(self):
@@ -938,11 +858,7 @@
     def readYamlFile(self, fname):
         with open(fname, 'r') as in_file:
             try:
-<<<<<<< HEAD
-                yaml_dict = yaml.load(in_file)
-=======
                 yaml_dict = yaml.load(in_file, Loader=yaml.FullLoader)
->>>>>>> 5937953f
                 return yaml_dict
             except yaml.YAMLError as exc:
                 self.log("YAML syntax error. File: %s fname. Exc: %s"
